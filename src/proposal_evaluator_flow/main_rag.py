--- conflicted
+++ resolved
@@ -1,910 +1,657 @@
-# main_rag.py
-<<<<<<< HEAD
-# 제안서 평가를 위한 통합 RAG 시스템
-# - 제안서, RFP, 사내 정보를 모두 임베딩하여 통합 벡터스토어 생성
-# - CrewAI Agent들이 벡터스토어를 활용하여 제안서를 자동 평가
-=======
->>>>>>> 17067743
-
-import os
-import asyncio
-import json
-import glob
-import torch
-import chromadb
-import re
-from datetime import datetime
-from dotenv import load_dotenv
-from crewai import Agent, Task, Crew
-from crewai.llm import LLM
-
-# LangChain 관련 라이브러리 임포트
-from langchain_huggingface import HuggingFaceEmbeddings
-from langchain_community.document_loaders import TextLoader
-from langchain_community.vectorstores import Chroma
-from langchain.text_splitter import RecursiveCharacterTextSplitter
-
-load_dotenv()
-
-# =================================================================
-# 1. RAG 파이프라인 설정 및 함수 정의
-# =================================================================
-
-# --- 경로 설정 ---
-<<<<<<< HEAD
-PROPOSAL_DIR = "./proposal"  # 제안서 디렉토리
-RFP_PATH = "./RFP/수협_rfp.pdf"  # RFP 파일 경로
-INTERNAL_DATA_DIR = "./internal_data"  # 사내 정보 디렉토리
-=======
-PROPOSAL_DIR = "./proposal"
-RFP_PATH = "./RFP/수협_rfp.txt"
-OUTPUT_DIR = "./output"
-EVALUATION_CRITERIA_PATH = "./standard/evaluation_criteria.md"
->>>>>>> 17067743
-
-# --- 전역 변수 ---
-# 생성된 벡터스토어를 저장할 전역 변수
-# Agent들이 공유해서 사용할 수 있도록 합니다.
-unified_vectorstore = None
-
-def initialize_rag_components():
-    """RAG에 필요한 임베딩 모델과 ChromaDB 클라이언트를 초기화합니다."""
-    # CUDA 강제 사용 설정
-    if torch.cuda.is_available():
-        device = "cuda"
-        torch.cuda.set_device(0)  # 첫 번째 GPU 사용
-        print(f"INFO: CUDA 사용 가능 - GPU: {torch.cuda.get_device_name(0)}")
-        print(f"INFO: GPU 메모리: {torch.cuda.get_device_properties(0).total_memory / 1024**3:.1f}GB")
-    else:
-        device = "cpu"
-        print("WARNING: CUDA를 사용할 수 없습니다. CPU로 실행합니다.")
-    
-    print("INFO: 임베딩 모델을 로딩합니다...")
-    embedding_model = HuggingFaceEmbeddings(
-        model_name="Qwen/Qwen3-Embedding-0.6B",
-        model_kwargs={'device': device},
-        encode_kwargs={'normalize_embeddings': True}
-    )
-    
-    chroma_client = chromadb.PersistentClient(path="./chroma_db_crewai")
-    print("INFO: 임베딩 모델 및 ChromaDB 클라이언트 초기화 완료.")
-    return embedding_model, chroma_client
-
-def load_document(file_path, doc_type, proposal_name):
-<<<<<<< HEAD
-    """
-    제안서/RFP 문서를 로드하는 함수
-
-    Args:
-        file_path (str): 로드할 파일의 경로
-        doc_type (str): 문서 타입 ("RFP" 또는 "제안서")
-        proposal_name (str): 제안서 파일명 (RFP의 경우 "RFP")
-
-    Returns:
-        list[Document]: 로드된 Document 객체 리스트
-    """
-    documents = []
-    print(f"  - [{doc_type}] '{os.path.basename(file_path)}' 로딩 중...")
-
-    # PDF 파일 로드 (PyPDFLoader 사용)
-    if file_path.endswith('.pdf'):
-        loader = PyPDFLoader(file_path)
-        docs = loader.load()
-        # 각 Document에 메타데이터 추가 (문서 타입, 제안서명)
-        for doc in docs:
-            doc.metadata.update({"doc_type": doc_type, "proposal_name": proposal_name})
-        documents.extend(docs)
-
-    # 텍스트 파일 로드 (TextLoader 사용)
-    elif file_path.endswith('.txt'):
-=======
-    """문서 로드 (TXT 지원)"""
-    documents = []
-    print(f"  - [{doc_type}] '{os.path.basename(file_path)}' 로딩 중...")
-    
-    if file_path.endswith('.txt'):
->>>>>>> 17067743
-        loader = TextLoader(file_path, encoding='utf-8')
-        docs = loader.load()
-        # 각 Document에 메타데이터 추가
-        for doc in docs:
-            doc.metadata.update({"doc_type": doc_type, "proposal_name": proposal_name})
-        documents.extend(docs)
-<<<<<<< HEAD
-
-    # HTML 파일 로드 (추가)
-    elif file_path.endswith('.html'):
-        loader = TextLoader(file_path, encoding='utf-8')
-        docs = loader.load()
-        for doc in docs:
-            doc.metadata.update({"doc_type": doc_type, "proposal_name": proposal_name})
-        documents.extend(docs)
-
-=======
-    
->>>>>>> 17067743
-    print(f"    → {len(documents)}개 섹션 로드됨")
-    return documents
-
-
-# =================================================================
-# 사내 정보 로더 함수들
-# =================================================================
-
-def load_internal_structured_data(file_path, doc_type_prefix):
-    """
-    정형화된 사내 정보 데이터를 로드하는 함수
-
-    데이터 형식: '---'로 구분된 항목들
-    각 항목은 key: value 형식의 메타데이터를 포함
-
-    Args:
-        file_path (str): 사내 정보 파일 경로
-        doc_type_prefix (str): 문서 타입 접두사 (예: "사내_기술스택")
-
-    Returns:
-        list[Document]: 로드된 Document 객체 리스트
-    """
-    documents = []
-
-    # 파일이 존재하지 않으면 빈 리스트 반환
-    if not os.path.exists(file_path):
-        print(f"  ⚠ 파일이 존재하지 않습니다: {file_path}")
-        return documents
-
-    print(f"  - [{doc_type_prefix}] '{os.path.basename(file_path)}' 로딩 중...")
-
-    with open(file_path, 'r', encoding='utf-8') as f:
-        content = f.read()
-
-    # '---'로 구분된 각 항목을 개별 Document로 변환
-    entries = content.split('---')
-
-    for entry in entries:
-        entry = entry.strip()
-        if not entry:  # 빈 항목은 스킵
-            continue
-
-        # 기본 메타데이터 설정
-        metadata = {"doc_type": doc_type_prefix}
-
-        # 각 줄을 파싱하여 메타데이터 추출
-        # 형식: key: value
-        lines = entry.split('\n')
-        for line in lines:
-            if ':' in line:
-                key, value = line.split(':', 1)
-                # 메타데이터에 키-값 저장 (공백 제거)
-                metadata[key.strip()] = value.strip()
-
-        # Document 생성 (전체 내용을 page_content로, 파싱된 정보는 metadata로)
-        doc = Document(
-            page_content=entry,  # 원본 텍스트 그대로 저장
-            metadata=metadata
-        )
-        documents.append(doc)
-
-    print(f"    → {len(documents)}개 항목 로드됨")
-    return documents
-
-
-def load_all_internal_data(internal_data_dir):
-    """
-    사내 정보 디렉토리의 모든 파일을 자동으로 로드하는 함수
-
-    파일명 규칙:
-    - tech_stacks*.txt → 사내_기술스택
-    - contacts*.txt → 사내_담당자
-    - migrations*.txt → 사내_마이그레이션
-    - incidents*.txt → 사내_장애이력
-
-    Args:
-        internal_data_dir (str): 사내 정보 디렉토리 경로
-
-    Returns:
-        list[Document]: 모든 사내 정보 Document 리스트
-    """
-    all_internal_docs = []
-
-    if not os.path.exists(internal_data_dir):
-        print(f"  ⚠ 사내 정보 디렉토리가 존재하지 않습니다: {internal_data_dir}")
-        return all_internal_docs
-
-    print(f"\n[사내 정보 로드 시작: {internal_data_dir}]")
-
-    # 디렉토리 내 모든 .txt 파일 검색
-    internal_files = glob.glob(os.path.join(internal_data_dir, "*.txt"))
-
-    for file_path in internal_files:
-        filename = os.path.basename(file_path).lower()
-
-        # 파일명에 따라 문서 타입 자동 분류
-        if 'tech_stack' in filename or 'technology' in filename:
-            docs = load_internal_structured_data(file_path, "사내_기술스택")
-            all_internal_docs.extend(docs)
-
-        elif 'contact' in filename or 'person' in filename:
-            docs = load_internal_structured_data(file_path, "사내_담당자")
-            all_internal_docs.extend(docs)
-
-        elif 'migration' in filename:
-            docs = load_internal_structured_data(file_path, "사내_마이그레이션")
-            all_internal_docs.extend(docs)
-
-        elif 'incident' in filename or 'failure' in filename:
-            docs = load_internal_structured_data(file_path, "사내_장애이력")
-            all_internal_docs.extend(docs)
-
-        else:
-            # 분류되지 않은 파일은 일반 사내 정보로 처리
-            docs = load_internal_structured_data(file_path, "사내_기타")
-            all_internal_docs.extend(docs)
-
-    print(f"✅ 총 {len(all_internal_docs)}개의 사내 정보 항목 로드 완료\n")
-    return all_internal_docs
-
-def create_unified_vectorstore(
-    proposal_files,
-    rfp_path,
-    internal_data_dir,
-    embedding_model,
-    chroma_client,
-    collection_name="proposal_evaluation_store"
-):
-    """
-    제안서, RFP, 사내 정보를 모두 포함하는 통합 벡터스토어를 생성하는 함수
-
-    Args:
-        proposal_files (list): 제안서 파일 경로 리스트
-        rfp_path (str): RFP 파일 경로
-        internal_data_dir (str): 사내 정보 디렉토리 경로
-        embedding_model: HuggingFace 임베딩 모델
-        chroma_client: ChromaDB 클라이언트
-        collection_name (str): 벡터스토어 컬렉션 이름
-
-    Returns:
-        Chroma: 생성된 벡터스토어 객체
-    """
-    print(f"\n{'='*70}")
-    print(f"  통합 벡터스토어 생성 시작 (Collection: {collection_name})")
-    print(f"{'='*70}")
-
-    all_documents = []
-
-    # 1. RFP 문서 로드
-    print("\n[1단계] RFP 문서 로드")
-    if os.path.exists(rfp_path):
-        all_documents.extend(load_document(rfp_path, "RFP", "RFP"))
-    else:
-        print(f"  ⚠ RFP 파일이 존재하지 않습니다: {rfp_path}")
-
-    # 2. 제안서 문서 로드
-    print("\n[2단계] 제안서 문서 로드")
-    for proposal_path in proposal_files:
-        proposal_name = os.path.basename(proposal_path)
-        all_documents.extend(load_document(proposal_path, "제안서", proposal_name))
-<<<<<<< HEAD
-
-    # 3. 사내 정보 로드 (핵심 추가 부분!)
-    print("\n[3단계] 사내 정보 로드")
-    internal_docs = load_all_internal_data(internal_data_dir)
-    all_documents.extend(internal_docs)
-
-    # 전체 로드 완료 통계
-    print(f"\n{'='*70}")
-    print(f"  ✅ 총 {len(all_documents)}개 문서 섹션 로드 완료")
-    print(f"{'='*70}")
-
-    # 4. 텍스트 청크 분할
-    # - 제안서/RFP: 긴 문서이므로 청크 분할 필요
-    # - 사내 정보: 이미 작은 단위이지만 통일성을 위해 동일하게 처리
-    print("\n[4단계] 텍스트 청크 분할")
-    text_splitter = RecursiveCharacterTextSplitter(
-        chunk_size=500,      # 청크 크기: 500자 (문맥 유지)
-        chunk_overlap=50,    # 청크 간 오버랩: 50자 (경계 정보 유지)
-        separators=["\n\n", "\n", ". ", " ", ""]  # 분할 우선순위
-    )
-    splits = text_splitter.split_documents(all_documents)
-    print(f"  ✅ {len(splits)}개 청크로 분할 완료")
-=======
-        
-    print(f"\n  [OK] 총 {len(all_documents)}개 문서 섹션 로드 완료")
-
-    text_splitter = RecursiveCharacterTextSplitter(chunk_size=300, chunk_overlap=30)
-    splits = text_splitter.split_documents(all_documents)
-    print(f"  [OK] {len(splits)}개 청크로 분할 완료")
->>>>>>> 17067743
-
-    # 5. 기존 컬렉션 삭제 (있을 경우)
-    print("\n[5단계] 기존 컬렉션 확인 및 삭제")
-    try:
-        chroma_client.delete_collection(name=collection_name)
-<<<<<<< HEAD
-        print(f"  ✅ 기존 '{collection_name}' 컬렉션 삭제 완료")
-=======
-        print(f"  [OK] 기존 '{collection_name}' 컬렉션 삭제 완료")
->>>>>>> 17067743
-    except Exception:
-        print(f"  ℹ️ 기존 컬렉션 없음 (신규 생성)")
-
-    # 6. 벡터스토어 생성 (임베딩 + 인덱싱)
-    print("\n[6단계] 벡터 임베딩 및 인덱싱")
-    print(f"  ⏳ {len(splits)}개 청크를 임베딩 중... (수 분 소요)")
-    vectorstore = Chroma.from_documents(
-        documents=splits,              # 청크 분할된 Document 리스트
-        embedding=embedding_model,     # 임베딩 모델
-        collection_name=collection_name,  # 컬렉션 이름
-        client=chroma_client          # ChromaDB 클라이언트
-    )
-<<<<<<< HEAD
-
-    print(f"\n{'='*70}")
-    print(f"  🎉 통합 벡터스토어 생성 완료!")
-    print(f"  - 총 청크 수: {len(splits)}개")
-    print(f"  - 컬렉션명: {collection_name}")
-    print(f"{'='*70}\n")
-
-    return vectorstore
-
-def get_context_for_topic(proposal_file, topic):
-    """
-    제안서에서 특정 토픽과 관련된 내용을 벡터스토어에서 검색하는 함수
-
-    Args:
-        proposal_file (str): 제안서 파일명 (예: "A사_제안서.txt")
-        topic (str): 검색할 토픽 (예: "시스템 아키텍처")
-
-    Returns:
-        str: 검색된 관련 내용 (여러 청크를 합친 문자열)
-    """
-=======
-    print("  [OK] 통합 벡터스토어 생성 완료!")
-    return vectorstore
-
-def get_context_for_topic(proposal_file, topic):
-    """벡터스토어에서 관련 내용을 검색합니다."""
->>>>>>> 17067743
-    global unified_vectorstore
-
-    # 벡터스토어가 초기화되지 않은 경우 에러 메시지 반환
-    if unified_vectorstore is None:
-        return "오류: 벡터스토어가 초기화되지 않았습니다."
-
-    print(f"  🔍 RAG 검색 실행 -> 제안서: '{proposal_file}', 토픽: '{topic}'")
-
-    # 벡터스토어에서 유사도 검색 수행
-    # - query: 검색 쿼리 (토픽)
-    # - k: 반환할 결과 개수 (상위 2개)
-    # - filter: 메타데이터 필터링 (특정 제안서만 검색)
-    results = unified_vectorstore.similarity_search(
-        query=topic,
-<<<<<<< HEAD
-        k=2,  # 관련성이 높은 상위 2개 청크만 가져옴
-        filter={"proposal_name": proposal_file}  # 특정 제안서로 필터링
-=======
-        k=2,  # 더 많은 컨텍스트를 위해 2개로 증가
-        filter={"proposal_name": proposal_file}
->>>>>>> 17067743
-    )
-
-    # 검색 결과가 없는 경우
-    if not results:
-        return "관련 내용을 찾을 수 없습니다."
-
-    # 검색된 여러 청크를 하나의 문자열로 합침
-    context = "\n\n---\n\n".join([doc.page_content for doc in results])
-    
-    # 컨텍스트 길이 제한
-    if len(context) > 3000:
-        context = context[:3000] + "..."
-        print(f"INFO: 컨텍스트가 길어서 3000자로 제한했습니다.")
-    
-    return context
-
-<<<<<<< HEAD
-
-def search_internal_info(query, doc_type=None, k=3):
-    """
-    사내 정보를 벡터스토어에서 검색하는 함수
-    (사용자 질문: "타 계열사에서 Kafka 쓰는 곳 있나?" 등에 사용)
-
-    Args:
-        query (str): 검색 쿼리 (예: "Kafka 장애 이력")
-        doc_type (str, optional): 문서 타입 필터 (예: "사내_기술스택")
-        k (int): 반환할 결과 개수 (기본값: 3)
-
-    Returns:
-        list[Document]: 검색된 Document 리스트
-    """
-    global unified_vectorstore
-
-    if unified_vectorstore is None:
-        print("⚠ 벡터스토어가 초기화되지 않았습니다.")
-        return []
-
-    print(f"  🔍 사내 정보 검색 -> 쿼리: '{query}', 타입: '{doc_type or '전체'}'")
-
-    # 메타데이터 필터 생성
-    filter_dict = {}
-    if doc_type:
-        filter_dict["doc_type"] = doc_type
-
-    # 벡터스토어에서 검색
-    results = unified_vectorstore.similarity_search(
-        query=query,
-        k=k,
-        filter=filter_dict if filter_dict else None
-    )
-
-    print(f"  ✅ {len(results)}개 결과 발견")
-    return results
-
-
-# =================================================================
-# 사내 정보 검색 헬퍼 함수들 (선택적 사용)
-# =================================================================
-
-def search_tech_stack(technology_name, k=3):
-    """특정 기술 스택 정보 검색"""
-    return search_internal_info(technology_name, doc_type="사내_기술스택", k=k)
-
-
-def search_contact(query, k=3):
-    """담당자 정보 검색"""
-    return search_internal_info(query, doc_type="사내_담당자", k=k)
-
-
-def search_migration_case(technology_name, k=2):
-    """마이그레이션 사례 검색"""
-    return search_internal_info(f"{technology_name} 마이그레이션", doc_type="사내_마이그레이션", k=k)
-
-
-def search_incident(technology_name, k=2):
-    """장애 이력 검색"""
-    return search_internal_info(f"{technology_name} 장애", doc_type="사내_장애이력", k=k)
-
-=======
-def load_evaluation_criteria(criteria_path):
-    """평가 기준표를 동적으로 로드합니다."""
-    if not os.path.exists(criteria_path):
-        print(f"WARNING: 평가 기준표 파일이 없습니다: {criteria_path}")
-        return []
-    
-    print(f"INFO: 평가 기준표 로딩: {criteria_path}")
-    
-    with open(criteria_path, 'r', encoding='utf-8') as f:
-        content = f.read()
-    
-    # 마크다운 테이블 파싱
-    evaluation_items = []
-    
-    # 테이블 라인 찾기
-    lines = content.split('\n')
-    table_started = False
-    
-    for line in lines:
-        # 테이블 헤더 찾기
-        if '| 평가부문 |' in line:
-            table_started = True
-            continue
-        
-        # 테이블 구분선 건너뛰기
-        if table_started and '---' in line:
-            continue
-        
-        if table_started and line.strip().startswith('|') and '---' not in line:
-            parts = [part.strip() for part in line.split('|')]
-            if len(parts) >= 4:
-                category = parts[1].replace('**', '').strip()
-                topic = parts[2].replace('**', '').strip()
-                criteria = parts[3].replace('**', '').strip()
-                
-                # 소계, 총계, 빈 행 제외
-                if (category and topic and criteria and 
-                    '소계' not in category and '총계' not in category and
-                    category != '' and topic != '' and criteria != ''):
-                    evaluation_items.append({
-                        "대분류": category,
-                        "topic": topic,
-                        "criteria": criteria
-                    })
-        
-        # 테이블이 끝났는지 확인 (빈 줄이나 다른 섹션 시작)
-        elif table_started and not line.strip().startswith('|') and line.strip() != '':
-            # 다른 섹션 시작인지 확인
-            if line.strip().startswith('##') or line.strip().startswith('---'):
-                break
-    
-    print(f"INFO: {len(evaluation_items)}개 평가 항목을 로드했습니다.")
-    return evaluation_items
-
-def save_evaluation_report(proposal_name, report_content):
-    """제안서별 평가 보고서를 파일로 저장합니다."""
-    os.makedirs(OUTPUT_DIR, exist_ok=True)
-    
-    timestamp = datetime.now().strftime("%Y%m%d_%H%M%S")
-    proposal_base_name = os.path.splitext(proposal_name)[0]
-    filename = f"{proposal_base_name}_evaluation_report_{timestamp}.txt"
-    filepath = os.path.join(OUTPUT_DIR, filename)
-    
-    with open(filepath, 'w', encoding='utf-8') as f:
-        f.write("="*80 + "\n")
-        f.write("제안서 평가 보고서\n")
-        f.write("="*80 + "\n")
-        f.write(f"제안서명: {proposal_name}\n")
-        f.write(f"생성일시: {datetime.now().strftime('%Y-%m-%d %H:%M:%S')}\n\n")
-        f.write("="*80 + "\n")
-        f.write("최종 평가 보고서\n")
-        f.write("="*80 + "\n")
-        f.write(report_content)
-        f.write("\n\n" + "="*80 + "\n")
-        f.write("보고서 끝\n")
-        f.write("="*80 + "\n")
-    
-    print(f"[SAVED] 평가 보고서가 저장되었습니다: {filepath}")
-    return filepath
->>>>>>> 17067743
-
-#==============================================================
-
-
-def get_llm_model():
-    """환경변수에 따라 LLM 모델을 선택합니다."""
-    model_type = os.getenv('LLM_TYPE', 'local').lower()
-    
-    if model_type == 'local':
-        # 로컬 Ollama 모델
-        model_name = os.getenv('LOCAL_MODEL_NAME', 'llama3.2')
-        base_url = os.getenv('OLLAMA_BASE_URL', 'http://localhost:11434')
-        print(f"INFO: 로컬 LLM 사용 - 모델: {model_name}, URL: {base_url}")
-        return LLM(model=f"ollama/{model_name}", base_url=base_url)
-    
-    elif model_type == 'huggingface':
-        # HuggingFace Hub 모델
-        model_name = os.getenv('HF_MODEL_NAME', 'meta-llama/Meta-Llama-3-8B-Instruct')
-        api_key = os.getenv('HUGGINGFACEHUB_API_TOKEN')
-        if not api_key:
-            raise ValueError("HUGGINGFACEHUB_API_TOKEN 환경변수가 필요합니다.")
-        print(f"INFO: HuggingFace LLM 사용 - 모델: {model_name}")
-        return LLM(model=f"huggingface/{model_name}", api_key=api_key)
-    
-    else:
-        raise ValueError(f"지원하지 않는 LLM 타입입니다: {model_type}. 'local' 또는 'huggingface'를 사용하세요.")
-
-# 2. CrewAI Agent 및 프로세스 정의
-# =================================================================
-
-async def main():
-    """
-    메인 함수: 제안서 자동 평가 프로세스 실행
-
-    전체 흐름:
-    1. RAG 파이프라인 초기화 (임베딩 모델, 벡터스토어)
-    2. Phase 1: 심사 항목 자동 분류 (Dispatcher Agent)
-    3. Phase 2: 대분류별 전문가 Agent가 병렬 평가
-    4. Phase 3: 최종 보고서 작성 (Reporting Agent)
-    """
-    print("\n" + "="*70)
-    print("  동적 Agent 생성 및 평가 프로세스를 시작합니다.")
-    print("="*70)
-
-    # --- [전제] RAG 파이프라인 초기화 ---
-    # 메인 프로세스 시작 전, 벡터스토어를 먼저 준비합니다.
-    global unified_vectorstore
-
-    # 제안서 파일 검색 (.txt, .html 등)
-    proposal_files = glob.glob(os.path.join(PROPOSAL_DIR, "*.txt"))
-    proposal_files.extend(glob.glob(os.path.join(PROPOSAL_DIR, "*.html")))
-
-    # 파일 존재 여부 확인
-    if not proposal_files:
-        print("❌ 오류: 제안서 파일이 없습니다. 경로를 확인하세요.")
-        print(f"   - 제안서 디렉토리: {PROPOSAL_DIR}")
-        return
-
-    if not os.path.exists(RFP_PATH):
-        print("❌ 오류: RFP 파일이 없습니다. 경로를 확인하세요.")
-        print(f"   - RFP 경로: {RFP_PATH}")
-        return
-
-    print(f"\n✅ 제안서 파일 {len(proposal_files)}개 발견:")
-    for pf in proposal_files:
-        print(f"   - {os.path.basename(pf)}")
-
-    # RAG 컴포넌트 초기화 (임베딩 모델, ChromaDB)
-    embedding_model, chroma_client = initialize_rag_components()
-
-    # 통합 벡터스토어 생성 (제안서 + RFP + 사내정보)
-    unified_vectorstore = create_unified_vectorstore(
-        proposal_files=proposal_files,
-        rfp_path=RFP_PATH,
-        internal_data_dir=INTERNAL_DATA_DIR,  # 사내 정보 디렉토리 추가!
-        embedding_model=embedding_model,
-        chroma_client=chroma_client
-    )
-    # --- RAG 초기화 완료 ---
-
-<<<<<<< HEAD
-    # 전체 심사 항목 리스트 (비정형 데이터)
-    # 실제로는 심사기준표 파일에서 로드할 수 있음
-    unstructured_evaluation_items = [
-        {"대분류": "기술", "topic": "시스템 아키텍처", "criteria": "MSA 기반의 유연하고 확장 가능한 아키텍처인가?"},
-        {"대분류": "관리", "topic": "프로젝트 관리 방안", "criteria": "WBS 기반의 상세하고 실현 가능한 일정을 제시하였는가?"},
-        {"대분류": "기술", "topic": "데이터베이스 암호화", "criteria": "개인정보보호 및 데이터 암호화 방안이 명시되었는가?"},
-        {"대분류": "관리", "topic": "투입 인력 계획", "criteria": "투입 인력의 역할과 경력이 적절한가?"},
-        {"대분류": "가격", "topic": "비용 산정 내역", "criteria": "제시된 비용이 합리적이고 구체적인 근거를 포함하는가?"},
-    ]
-
-    # --- LLM 정의 ---
-    # Ollama 로컬 서버 사용 (llama3.2 모델)
-    # 또는 HuggingFace Inference API 사용 가능
-    llm = LLM(model="ollama/llama3.2", base_url="http://localhost:11434")
-=======
-    # 동적으로 평가 기준 로드
-    unstructured_evaluation_items = load_evaluation_criteria(EVALUATION_CRITERIA_PATH)
-    
-    if not unstructured_evaluation_items:
-        print("ERROR: 평가 기준을 로드할 수 없습니다.")
-        return
-    
-    # LLM 초기화
-    llm = get_llm_model()
->>>>>>> 17067743
-
-    # =================================================================
-    # Phase 1: Dispatcher가 대분류를 스스로 찾아내고 항목 분류
-    # =================================================================
-    # 목적: 비정형 심사 항목 리스트를 '대분류' 기준으로 자동 그룹화
-    # 예: {"기술": [...], "관리": [...], "가격": [...]}
-    print("\n" + "="*70)
-    print("  [Phase 1] 심사 항목 자동 분류")
-    print("="*70)
-    
-    dispatcher_agent = Agent(
-        role="평가 항목 자동 분류 및 그룹화 전문가",
-        goal="주어진 심사 항목 리스트에서 '대분류'를 기준으로 모든 항목을 그룹화하여 JSON으로 반환",
-        backstory="당신은 복잡한 목록을 받아서 주요 카테고리별로 깔끔하게 정리하고 구조화하는 데 매우 뛰어난 능력을 가졌습니다.",
-        llm=llm,
-        verbose=True
-    )
-
-    items_as_string = json.dumps(unstructured_evaluation_items, ensure_ascii=False)
-    
-    dispatcher_task = Task(
-        description=f"""아래 심사 항목 리스트를 '대분류' 키 값을 기준으로 그룹화해주세요.
-        [전체 심사 항목 리스트]: {items_as_string}
-        결과 JSON의 key는 리스트에 존재하는 '대분류'의 이름이어야 합니다.
-        각 항목의 '대분류', 'topic', 'criteria' 키와 값을 모두 그대로 유지해야 합니다.
-        """,
-        expected_output="JSON 객체. 각 key는 심사 항목 리스트에 있던 '대분류'이며, value는 해당 대분류에 속하는 항목 객체들의 리스트입니다. 각 객체는 원본의 모든 키-값을 포함해야 합니다.",
-        agent=dispatcher_agent
-    )
-
-    dispatcher_crew = Crew(agents=[dispatcher_agent], tasks=[dispatcher_task], verbose=False)
-    categorization_result = dispatcher_crew.kickoff()
-    
-    try:
-        # LLM이 생성한 결과물에서 JSON 부분만 추출
-        raw_result = str(categorization_result.raw)
-        start_idx = raw_result.find('{')
-        end_idx = raw_result.rfind('}') + 1
-        
-        if start_idx != -1 and end_idx > start_idx:
-            json_string = raw_result[start_idx:end_idx]
-            categorized_items = json.loads(json_string)
-            print("[SUCCESS] 항목 분류 완료. 발견된 대분류:")
-            for category, items in categorized_items.items():
-                print(f"  - {category}: {len(items)}개 항목")
-        else:
-            raise ValueError("JSON 형식을 찾을 수 없습니다.")
-    except (json.JSONDecodeError, ValueError) as e:
-        print(f"[ERROR] 항목 분류 실패: {e}")
-        print(f"   - 원본 결과: {categorization_result.raw}")
-        # 폴백: 원본 리스트를 그대로 사용
-        categorized_items = {}
-        for item in unstructured_evaluation_items:
-            category = item['대분류']
-            if category not in categorized_items:
-                categorized_items[category] = []
-            categorized_items[category].append(item)
-        print(f"[FALLBACK] 수동 분류 완료: {len(categorized_items)}개 대분류")
-
-    # =================================================================
-    # Phase 2: 대분류 개수만큼 동적으로 Agent를 생성하고 병렬 평가
-    # =================================================================
-    # 목적:
-    # - 각 대분류(기술, 관리, 가격 등)별로 전문가 Agent를 동적 생성
-    # - 각 제안서를 순회하며 모든 심사 항목을 병렬 평가
-    # - RAG를 통해 제안서에서 관련 내용을 자동 추출하여 평가 근거로 활용
-    print("\n" + "="*70)
-    print("  [Phase 2] 발견된 대분류별로 전문가 Agent를 동적으로 생성하여 병렬 평가합니다")
-    print("="*70)
-
-    # 모든 제안서 파일에 대해 평가를 반복합니다.
-    for proposal_path in proposal_files:
-        proposal_name = os.path.basename(proposal_path)
-        print(f"\n\n{'='*20} [{proposal_name}] 평가 시작 {'='*20}")
-
-        # 제안서별로 Agent와 Task 리스트 초기화
-        specialist_agents = []  # 전문가 Agent 리스트
-        evaluation_tasks = []   # 평가 Task 리스트
-
-        # 대분류별로 전문가 Agent를 동적 생성
-        for category, items in categorized_items.items():
-            # 대분류별 전문가 Agent 생성 (예: "기술 부문 전문 평가관")
-            specialist_agent = Agent(
-                role=f"'{category}' 부문 전문 평가관",
-                goal=f"'{proposal_name}' 제안서의 '{category}' 부문을 전문적으로 평가",
-                backstory=f"당신은 '{category}' 분야 최고의 전문가로서, 주어진 관련 내용을 바탕으로 심사 기준에 따라 제안서를 냉철하게 분석하고 평가 보고서를 작성해야 합니다.",
-                llm=llm,
-                verbose=True
-            )
-            specialist_agents.append(specialist_agent)
-
-            # 해당 대분류의 모든 심사 항목에 대한 Task 생성
-            for item in items:
-                # RAG를 통해 제안서에서 관련 내용 검색
-                # - 벡터스토어에서 토픽과 유사한 내용을 자동으로 찾아옴
-                context = get_context_for_topic(proposal_name, item['topic'])
-
-                # 평가 Task 생성
-                task = Task(
-<<<<<<< HEAD
-                    description=f"""'{proposal_name}' 제안서의 '{category}' 부문 중 '{item['topic']}' 항목을 평가하시오.
-
-- 심사 기준: {item['criteria']}
-
-- 제안서 관련 내용:
----
-{context}
----
-
-위 내용을 근거로 평가를 수행하고 보고서를 작성하시오.""",
-                    expected_output=f"'{item['topic']}' 항목에 대한 평가 보고서. 반드시 [평가 점수(1-100)], [평가 요약], [판단 근거] 세 가지 항목을 포함해야 합니다.",
-                    agent=specialist_agent  # 해당 대분류 전문가에게 할당
-=======
-                    description=f"제안서 '{proposal_name}'의 '{item.get('topic', 'N/A')}' 항목을 평가하시오.\n\n심사기준: {item.get('criteria', 'N/A')}\n\n관련내용:\n{context}\n\n평가점수(1-100), 요약, 근거를 포함한 보고서를 작성하시오.",
-                    expected_output=f"평가점수(1-100), 요약, 근거를 포함한 '{item.get('topic', 'N/A')}' 평가보고서",
-                    agent=specialist_agent
->>>>>>> 17067743
-                )
-                evaluation_tasks.append(task)
-
-        # Task가 없으면 다음 제안서로
-        if not evaluation_tasks:
-            print("⚠ 평가할 작업이 없습니다.")
-            continue
-
-        # Crew 구성 및 병렬 평가 실행
-        # - 여러 전문가 Agent가 각자의 Task를 동시에 수행
-        print(f"\n⏳ {len(evaluation_tasks)}개 평가 항목을 처리 중...")
-        evaluation_crew = Crew(
-<<<<<<< HEAD
-            agents=specialist_agents,  # 동적으로 생성된 전문가 Agent 리스트
-            tasks=evaluation_tasks,    # 동적으로 생성된 Task 리스트
-            verbose=True
-=======
-            agents=specialist_agents,
-            tasks=evaluation_tasks,
-            verbose=False  # 출력 간소화
->>>>>>> 17067743
-        )
-        final_results = await evaluation_crew.kickoff_async()  # 비동기 병렬 실행
-
-        # =================================================================
-        # Phase 3: 최종 보고서 작성 (Reporting Agent)
-        # =================================================================
-        # 목적:
-        # - 모든 개별 평가 보고서를 종합하여 하나의 최종 보고서 작성
-        # - 제안서 전체에 대한 종합 평가, 강점/약점 분석, 최종 점수 제시
-        print(f"\n{'='*70}")
-        print(f"  [Phase 3] [{proposal_name}] 최종 보고서 작성")
-        print(f"{'='*70}")
-
-        # 개별 평가 보고서들을 하나의 문자열로 합침
-        individual_reports = "\n\n".join([str(result) for result in final_results])
-
-        # 최종 보고서 작성 Agent 생성
-        reporting_agent = Agent(
-            role="수석 평가 분석가",
-            goal="여러 개의 개별 평가 보고서를 종합하여, 경영진이 의사결정을 내릴 수 있도록 하나의 완성된 최종 보고서를 작성",
-            backstory="당신은 여러 부서의 보고를 취합하여 핵심만 요약하고, 전체적인 관점에서 강점과 약점을 분석하여 최종 보고서를 작성하는 데 매우 능숙합니다.",
-            llm=llm,
-            verbose=True
-        )
-
-        # 최종 보고서 작성 Task 생성
-        reporting_task = Task(
-<<<<<<< HEAD
-            description=f"""아래는 '{proposal_name}' 제안서에 대한 각 분야 전문가들의 개별 평가 보고서입니다.
-
-[개별 평가 보고서 목록]
-{individual_reports}
-
-위 보고서들을 모두 종합하여, 제안서 전체에 대한 최종 평가 보고서를 작성해주세요.
-보고서는 다음 항목을 포함해야 합니다:
-- [총평]: 제안서 전체에 대한 종합 평가
-- [주요 강점]: 제안서의 뛰어난 점 (상위 3개)
-- [주요 약점]: 제안서의 부족한 점 (상위 3개)
-- [최종 추천 점수(1-100)]: 종합 점수 및 선정 추천 여부""",
-            expected_output="하나의 완성된 최종 평가 보고서.",
-=======
-            description=f"""'{proposal_name}' 제안서의 개별 평가보고서를 종합하여 최종보고서를 작성하시오.
-
-개별보고서:
-{individual_reports}
-
-위 보고서들을 모두 종합하여, '{proposal_name}'에 대한 최종 평가 보고서를 작성해주세요.
-보고서에는 다음 내용이 반드시 포함되어야 합니다:
-
-1. **서론**: 평가 개요 및 평가 방법론
-2. **종합 의견**: 제안서의 핵심적인 강점과 약점에 대한 총평
-3. **항목별 상세 분석**: 
-   - 가격 평가 (35점 만점)
-   - 회사 안정성 및 기술력 (20점 만점)  
-   - 프로젝트 경험 및 관리 (35점 만점)
-   - 교육 및 기술지원 (15점 만점)
-4. **세부 평가 내용**: 각 항목별 구체적인 평가 근거와 점수
-5. **최종 점수**: 100점 만점 기준 총점
-6. **추천 사항**: 개선이 필요한 부분과 우수한 부분에 대한 구체적 제안
-7. **결론**: 최종 의사결정을 위한 종합적 판단
-
-각 항목에 대해 구체적이고 상세한 분석을 제공해주세요.""",
-            expected_output="서론, 종합 의견, 항목별 상세 분석, 세부 평가 내용, 최종 점수, 추천 사항, 결론이 포함된 완성된 형태의 최종 평가 보고서",
->>>>>>> 17067743
-            agent=reporting_agent
-        )
-
-        # 최종 보고서 생성 Crew 실행
-        reporting_crew = Crew(agents=[reporting_agent], tasks=[reporting_task], verbose=False)
-        final_comprehensive_report = reporting_crew.kickoff()
-
-<<<<<<< HEAD
-        # 최종 보고서 출력
-        print(f"\n\n{'='*70}")
-        print(f"  🎉 [{proposal_name}] 최종 종합 평가 보고서")
-        print(f"{'='*70}")
-        print(final_comprehensive_report.raw)
-        print(f"{'='*70}\n")
-
-
-# =================================================================
-# 프로그램 실행
-# =================================================================
-
-if __name__ == '__main__':
-    """
-    사용 방법:
-    1. 디렉토리 구조 준비:
-       - ./proposal/        : 제안서 파일들 (.txt, .html)
-       - ./RFP/            : RFP 파일 (수협_rfp.pdf)
-       - ./internal_data/  : 사내 정보 파일들 (.txt)
-
-    2. Ollama 서버 실행 (별도 터미널):
-       $ ollama serve
-       $ ollama run llama3.2
-
-    3. 프로그램 실행:
-       $ python main_rag.py
-
-    4. 결과 확인:
-       - 콘솔에 최종 평가 보고서 출력
-       - ChromaDB에 벡터스토어 저장 (./chroma_db_crewai/)
-    """
-    asyncio.run(main())
-=======
-        print(f"\n\n[FINAL REPORT] [{proposal_name}] 최종 종합 평가 보고서\n==========================================")
-        print(final_comprehensive_report.raw)
-        print("==========================================\n")
-        
-        # 평가 보고서를 파일로 저장
-        save_evaluation_report(proposal_name, final_comprehensive_report.raw)
-
-
-def run_main():
-    """동기적으로 main 함수를 실행합니다."""
-    asyncio.run(main())
-
-if __name__ == '__main__':
-    run_main()
->>>>>>> 17067743
+# main_rag.py
+
+import os
+import asyncio
+import json
+import glob
+import torch
+import chromadb
+import re
+from datetime import datetime
+from dotenv import load_dotenv
+from crewai import Agent, Task, Crew
+from crewai.llm import LLM
+
+# LangChain 관련 라이브러리 임포트
+from langchain_huggingface import HuggingFaceEmbeddings
+from langchain_community.document_loaders import TextLoader
+from langchain_community.vectorstores import Chroma
+from langchain.text_splitter import RecursiveCharacterTextSplitter
+
+load_dotenv()
+
+# =================================================================
+# 1. RAG 파이프라인 설정 및 함수 정의
+# =================================================================
+
+# --- 경로 설정 ---
+PROPOSAL_DIR = "./proposal"
+RFP_PATH = "./RFP/수협_rfp.txt"
+OUTPUT_DIR = "./output"
+EVALUATION_CRITERIA_PATH = "./standard/evaluation_criteria.md"
+
+# --- 전역 변수 ---
+# 생성된 벡터스토어를 저장할 전역 변수
+# Agent들이 공유해서 사용할 수 있도록 합니다.
+unified_vectorstore = None
+
+def initialize_rag_components():
+    """RAG에 필요한 임베딩 모델과 ChromaDB 클라이언트를 초기화합니다."""
+    # CUDA 강제 사용 설정
+    if torch.cuda.is_available():
+        device = "cuda"
+        torch.cuda.set_device(0)  # 첫 번째 GPU 사용
+        print(f"INFO: CUDA 사용 가능 - GPU: {torch.cuda.get_device_name(0)}")
+        print(f"INFO: GPU 메모리: {torch.cuda.get_device_properties(0).total_memory / 1024**3:.1f}GB")
+    else:
+        device = "cpu"
+        print("WARNING: CUDA를 사용할 수 없습니다. CPU로 실행합니다.")
+    
+    print("INFO: 임베딩 모델을 로딩합니다...")
+    embedding_model = HuggingFaceEmbeddings(
+        model_name="Qwen/Qwen3-Embedding-0.6B",
+        model_kwargs={'device': device},
+        encode_kwargs={'normalize_embeddings': True}
+    )
+    
+    chroma_client = chromadb.PersistentClient(path="./chroma_db_crewai")
+    print("INFO: 임베딩 모델 및 ChromaDB 클라이언트 초기화 완료.")
+    return embedding_model, chroma_client
+
+def load_document(file_path, doc_type, proposal_name):
+    """문서 로드 (TXT 지원)"""
+    documents = []
+    print(f"  - [{doc_type}] '{os.path.basename(file_path)}' 로딩 중...")
+    
+    if file_path.endswith('.txt'):
+        loader = TextLoader(file_path, encoding='utf-8')
+        docs = loader.load()
+        # 각 Document에 메타데이터 추가
+        for doc in docs:
+            doc.metadata.update({"doc_type": doc_type, "proposal_name": proposal_name})
+        documents.extend(docs)
+
+    # HTML 파일 로드 (추가)
+    elif file_path.endswith('.html'):
+        loader = TextLoader(file_path, encoding='utf-8')
+        docs = loader.load()
+        for doc in docs:
+            doc.metadata.update({"doc_type": doc_type, "proposal_name": proposal_name})
+        documents.extend(docs)
+    
+    print(f"    → {len(documents)}개 섹션 로드됨")
+    return documents
+
+
+# =================================================================
+# 사내 정보 로더 함수들
+# =================================================================
+
+def load_internal_structured_data(file_path, doc_type_prefix):
+    """
+    정형화된 사내 정보 데이터를 로드하는 함수
+
+    데이터 형식: '---'로 구분된 항목들
+    각 항목은 key: value 형식의 메타데이터를 포함
+
+    Args:
+        file_path (str): 사내 정보 파일 경로
+        doc_type_prefix (str): 문서 타입 접두사 (예: "사내_기술스택")
+
+    Returns:
+        list[Document]: 로드된 Document 객체 리스트
+    """
+    documents = []
+
+    # 파일이 존재하지 않으면 빈 리스트 반환
+    if not os.path.exists(file_path):
+        print(f"  ⚠ 파일이 존재하지 않습니다: {file_path}")
+        return documents
+
+    print(f"  - [{doc_type_prefix}] '{os.path.basename(file_path)}' 로딩 중...")
+
+    with open(file_path, 'r', encoding='utf-8') as f:
+        content = f.read()
+
+    # '---'로 구분된 각 항목을 개별 Document로 변환
+    entries = content.split('---')
+
+    for entry in entries:
+        entry = entry.strip()
+        if not entry:  # 빈 항목은 스킵
+            continue
+
+        # 기본 메타데이터 설정
+        metadata = {"doc_type": doc_type_prefix}
+
+        # 각 줄을 파싱하여 메타데이터 추출
+        # 형식: key: value
+        lines = entry.split('\n')
+        for line in lines:
+            if ':' in line:
+                key, value = line.split(':', 1)
+                # 메타데이터에 키-값 저장 (공백 제거)
+                metadata[key.strip()] = value.strip()
+
+        # Document 생성 (전체 내용을 page_content로, 파싱된 정보는 metadata로)
+        doc = Document(
+            page_content=entry,  # 원본 텍스트 그대로 저장
+            metadata=metadata
+        )
+        documents.append(doc)
+
+    print(f"    → {len(documents)}개 항목 로드됨")
+    return documents
+
+
+def load_all_internal_data(internal_data_dir):
+    """
+    사내 정보 디렉토리의 모든 파일을 자동으로 로드하는 함수
+
+    파일명 규칙:
+    - tech_stacks*.txt → 사내_기술스택
+    - contacts*.txt → 사내_담당자
+    - migrations*.txt → 사내_마이그레이션
+    - incidents*.txt → 사내_장애이력
+
+    Args:
+        internal_data_dir (str): 사내 정보 디렉토리 경로
+
+    Returns:
+        list[Document]: 모든 사내 정보 Document 리스트
+    """
+    all_internal_docs = []
+
+    if not os.path.exists(internal_data_dir):
+        print(f"  ⚠ 사내 정보 디렉토리가 존재하지 않습니다: {internal_data_dir}")
+        return all_internal_docs
+
+    print(f"\n[사내 정보 로드 시작: {internal_data_dir}]")
+
+    # 디렉토리 내 모든 .txt 파일 검색
+    internal_files = glob.glob(os.path.join(internal_data_dir, "*.txt"))
+
+    for file_path in internal_files:
+        filename = os.path.basename(file_path).lower()
+
+        # 파일명에 따라 문서 타입 자동 분류
+        if 'tech_stack' in filename or 'technology' in filename:
+            docs = load_internal_structured_data(file_path, "사내_기술스택")
+            all_internal_docs.extend(docs)
+
+        elif 'contact' in filename or 'person' in filename:
+            docs = load_internal_structured_data(file_path, "사내_담당자")
+            all_internal_docs.extend(docs)
+
+        elif 'migration' in filename:
+            docs = load_internal_structured_data(file_path, "사내_마이그레이션")
+            all_internal_docs.extend(docs)
+
+        elif 'incident' in filename or 'failure' in filename:
+            docs = load_internal_structured_data(file_path, "사내_장애이력")
+            all_internal_docs.extend(docs)
+
+        else:
+            # 분류되지 않은 파일은 일반 사내 정보로 처리
+            docs = load_internal_structured_data(file_path, "사내_기타")
+            all_internal_docs.extend(docs)
+
+    print(f"✅ 총 {len(all_internal_docs)}개의 사내 정보 항목 로드 완료\n")
+    return all_internal_docs
+
+def create_unified_vectorstore(
+    proposal_files,
+    rfp_path,
+    internal_data_dir,
+    embedding_model,
+    chroma_client,
+    collection_name="proposal_evaluation_store"
+):
+    """
+    제안서, RFP, 사내 정보를 모두 포함하는 통합 벡터스토어를 생성하는 함수
+
+    Args:
+        proposal_files (list): 제안서 파일 경로 리스트
+        rfp_path (str): RFP 파일 경로
+        internal_data_dir (str): 사내 정보 디렉토리 경로
+        embedding_model: HuggingFace 임베딩 모델
+        chroma_client: ChromaDB 클라이언트
+        collection_name (str): 벡터스토어 컬렉션 이름
+
+    Returns:
+        Chroma: 생성된 벡터스토어 객체
+    """
+    print(f"\n{'='*70}")
+    print(f"  통합 벡터스토어 생성 시작 (Collection: {collection_name})")
+    print(f"{'='*70}")
+
+    all_documents = []
+
+    # 1. RFP 문서 로드
+    print("\n[1단계] RFP 문서 로드")
+    if os.path.exists(rfp_path):
+        all_documents.extend(load_document(rfp_path, "RFP", "RFP"))
+    else:
+        print(f"  ⚠ RFP 파일이 존재하지 않습니다: {rfp_path}")
+
+    # 2. 제안서 문서 로드
+    print("\n[2단계] 제안서 문서 로드")
+    for proposal_path in proposal_files:
+        proposal_name = os.path.basename(proposal_path)
+        all_documents.extend(load_document(proposal_path, "제안서", proposal_name))
+        
+    print(f"\n  [OK] 총 {len(all_documents)}개 문서 섹션 로드 완료")
+
+    text_splitter = RecursiveCharacterTextSplitter(chunk_size=300, chunk_overlap=30)
+    splits = text_splitter.split_documents(all_documents)
+    print(f"  [OK] {len(splits)}개 청크로 분할 완료")
+
+    # 5. 기존 컬렉션 삭제 (있을 경우)
+    print("\n[5단계] 기존 컬렉션 확인 및 삭제")
+    try:
+        chroma_client.delete_collection(name=collection_name)
+        print(f"  [OK] 기존 '{collection_name}' 컬렉션 삭제 완료")
+    except Exception:
+        print(f"  ℹ️ 기존 컬렉션 없음 (신규 생성)")
+
+    # 6. 벡터스토어 생성 (임베딩 + 인덱싱)
+    print("\n[6단계] 벡터 임베딩 및 인덱싱")
+    print(f"  ⏳ {len(splits)}개 청크를 임베딩 중... (수 분 소요)")
+    vectorstore = Chroma.from_documents(
+        documents=splits,              # 청크 분할된 Document 리스트
+        embedding=embedding_model,     # 임베딩 모델
+        collection_name=collection_name,  # 컬렉션 이름
+        client=chroma_client          # ChromaDB 클라이언트
+    )
+    print("  [OK] 통합 벡터스토어 생성 완료!")
+    return vectorstore
+
+def get_context_for_topic(proposal_file, topic):
+    """벡터스토어에서 관련 내용을 검색합니다."""
+    global unified_vectorstore
+
+    # 벡터스토어가 초기화되지 않은 경우 에러 메시지 반환
+    if unified_vectorstore is None:
+        return "오류: 벡터스토어가 초기화되지 않았습니다."
+
+    print(f"  🔍 RAG 검색 실행 -> 제안서: '{proposal_file}', 토픽: '{topic}'")
+
+    # 벡터스토어에서 유사도 검색 수행
+    # - query: 검색 쿼리 (토픽)
+    # - k: 반환할 결과 개수 (상위 2개)
+    # - filter: 메타데이터 필터링 (특정 제안서만 검색)
+    results = unified_vectorstore.similarity_search(
+        query=topic,
+        k=2,  # 더 많은 컨텍스트를 위해 2개로 증가
+        filter={"proposal_name": proposal_file}
+    )
+
+    # 검색 결과가 없는 경우
+    if not results:
+        return "관련 내용을 찾을 수 없습니다."
+
+    # 검색된 여러 청크를 하나의 문자열로 합침
+    context = "\n\n---\n\n".join([doc.page_content for doc in results])
+    
+    # 컨텍스트 길이 제한
+    if len(context) > 3000:
+        context = context[:3000] + "..."
+        print(f"INFO: 컨텍스트가 길어서 3000자로 제한했습니다.")
+    
+    return context
+
+def load_evaluation_criteria(criteria_path):
+    """평가 기준표를 동적으로 로드합니다."""
+    if not os.path.exists(criteria_path):
+        print(f"WARNING: 평가 기준표 파일이 없습니다: {criteria_path}")
+        return []
+    
+    print(f"INFO: 평가 기준표 로딩: {criteria_path}")
+    
+    with open(criteria_path, 'r', encoding='utf-8') as f:
+        content = f.read()
+    
+    # 마크다운 테이블 파싱
+    evaluation_items = []
+    
+    # 테이블 라인 찾기
+    lines = content.split('\n')
+    table_started = False
+    
+    for line in lines:
+        # 테이블 헤더 찾기
+        if '| 평가부문 |' in line:
+            table_started = True
+            continue
+        
+        # 테이블 구분선 건너뛰기
+        if table_started and '---' in line:
+            continue
+        
+        if table_started and line.strip().startswith('|') and '---' not in line:
+            parts = [part.strip() for part in line.split('|')]
+            if len(parts) >= 4:
+                category = parts[1].replace('**', '').strip()
+                topic = parts[2].replace('**', '').strip()
+                criteria = parts[3].replace('**', '').strip()
+                
+                # 소계, 총계, 빈 행 제외
+                if (category and topic and criteria and 
+                    '소계' not in category and '총계' not in category and
+                    category != '' and topic != '' and criteria != ''):
+                    evaluation_items.append({
+                        "대분류": category,
+                        "topic": topic,
+                        "criteria": criteria
+                    })
+        
+        # 테이블이 끝났는지 확인 (빈 줄이나 다른 섹션 시작)
+        elif table_started and not line.strip().startswith('|') and line.strip() != '':
+            # 다른 섹션 시작인지 확인
+            if line.strip().startswith('##') or line.strip().startswith('---'):
+                break
+    
+    print(f"INFO: {len(evaluation_items)}개 평가 항목을 로드했습니다.")
+    return evaluation_items
+
+def save_evaluation_report(proposal_name, report_content):
+    """제안서별 평가 보고서를 파일로 저장합니다."""
+    os.makedirs(OUTPUT_DIR, exist_ok=True)
+    
+    timestamp = datetime.now().strftime("%Y%m%d_%H%M%S")
+    proposal_base_name = os.path.splitext(proposal_name)[0]
+    filename = f"{proposal_base_name}_evaluation_report_{timestamp}.txt"
+    filepath = os.path.join(OUTPUT_DIR, filename)
+    
+    with open(filepath, 'w', encoding='utf-8') as f:
+        f.write("="*80 + "\n")
+        f.write("제안서 평가 보고서\n")
+        f.write("="*80 + "\n")
+        f.write(f"제안서명: {proposal_name}\n")
+        f.write(f"생성일시: {datetime.now().strftime('%Y-%m-%d %H:%M:%S')}\n\n")
+        f.write("="*80 + "\n")
+        f.write("최종 평가 보고서\n")
+        f.write("="*80 + "\n")
+        f.write(report_content)
+        f.write("\n\n" + "="*80 + "\n")
+        f.write("보고서 끝\n")
+        f.write("="*80 + "\n")
+    
+    print(f"[SAVED] 평가 보고서가 저장되었습니다: {filepath}")
+    return filepath
+
+#==============================================================
+
+
+def get_llm_model():
+    """환경변수에 따라 LLM 모델을 선택합니다."""
+    model_type = os.getenv('LLM_TYPE', 'local').lower()
+    
+    if model_type == 'local':
+        # 로컬 Ollama 모델
+        model_name = os.getenv('LOCAL_MODEL_NAME', 'llama3.2')
+        base_url = os.getenv('OLLAMA_BASE_URL', 'http://localhost:11434')
+        print(f"INFO: 로컬 LLM 사용 - 모델: {model_name}, URL: {base_url}")
+        return LLM(model=f"ollama/{model_name}", base_url=base_url)
+    
+    elif model_type == 'huggingface':
+        # HuggingFace Hub 모델
+        model_name = os.getenv('HF_MODEL_NAME', 'meta-llama/Meta-Llama-3-8B-Instruct')
+        api_key = os.getenv('HUGGINGFACEHUB_API_TOKEN')
+        if not api_key:
+            raise ValueError("HUGGINGFACEHUB_API_TOKEN 환경변수가 필요합니다.")
+        print(f"INFO: HuggingFace LLM 사용 - 모델: {model_name}")
+        return LLM(model=f"huggingface/{model_name}", api_key=api_key)
+    
+    else:
+        raise ValueError(f"지원하지 않는 LLM 타입입니다: {model_type}. 'local' 또는 'huggingface'를 사용하세요.")
+
+# 2. CrewAI Agent 및 프로세스 정의
+# =================================================================
+
+async def main():
+    """
+    메인 함수: 제안서 자동 평가 프로세스 실행
+
+    전체 흐름:
+    1. RAG 파이프라인 초기화 (임베딩 모델, 벡터스토어)
+    2. Phase 1: 심사 항목 자동 분류 (Dispatcher Agent)
+    3. Phase 2: 대분류별 전문가 Agent가 병렬 평가
+    4. Phase 3: 최종 보고서 작성 (Reporting Agent)
+    """
+    print("\n" + "="*70)
+    print("  동적 Agent 생성 및 평가 프로세스를 시작합니다.")
+    print("="*70)
+
+    # --- [전제] RAG 파이프라인 초기화 ---
+    # 메인 프로세스 시작 전, 벡터스토어를 먼저 준비합니다.
+    global unified_vectorstore
+
+    # 제안서 파일 검색 (.txt, .html 등)
+    proposal_files = glob.glob(os.path.join(PROPOSAL_DIR, "*.txt"))
+    proposal_files.extend(glob.glob(os.path.join(PROPOSAL_DIR, "*.html")))
+
+    # 파일 존재 여부 확인
+    if not proposal_files:
+        print("❌ 오류: 제안서 파일이 없습니다. 경로를 확인하세요.")
+        print(f"   - 제안서 디렉토리: {PROPOSAL_DIR}")
+        return
+
+    if not os.path.exists(RFP_PATH):
+        print("❌ 오류: RFP 파일이 없습니다. 경로를 확인하세요.")
+        print(f"   - RFP 경로: {RFP_PATH}")
+        return
+
+    print(f"\n✅ 제안서 파일 {len(proposal_files)}개 발견:")
+    for pf in proposal_files:
+        print(f"   - {os.path.basename(pf)}")
+
+    # RAG 컴포넌트 초기화 (임베딩 모델, ChromaDB)
+    embedding_model, chroma_client = initialize_rag_components()
+
+    # 통합 벡터스토어 생성 (제안서 + RFP + 사내정보)
+    unified_vectorstore = create_unified_vectorstore(
+        proposal_files=proposal_files,
+        rfp_path=RFP_PATH,
+        internal_data_dir=INTERNAL_DATA_DIR,  # 사내 정보 디렉토리 추가!
+        embedding_model=embedding_model,
+        chroma_client=chroma_client
+    )
+    # --- RAG 초기화 완료 ---
+
+    # 동적으로 평가 기준 로드
+    unstructured_evaluation_items = load_evaluation_criteria(EVALUATION_CRITERIA_PATH)
+    
+    if not unstructured_evaluation_items:
+        print("ERROR: 평가 기준을 로드할 수 없습니다.")
+        return
+    
+    # LLM 초기화
+    llm = get_llm_model()
+
+    # =================================================================
+    # Phase 1: Dispatcher가 대분류를 스스로 찾아내고 항목 분류
+    # =================================================================
+    # 목적: 비정형 심사 항목 리스트를 '대분류' 기준으로 자동 그룹화
+    # 예: {"기술": [...], "관리": [...], "가격": [...]}
+    print("\n" + "="*70)
+    print("  [Phase 1] 심사 항목 자동 분류")
+    print("="*70)
+    
+    dispatcher_agent = Agent(
+        role="평가 항목 자동 분류 및 그룹화 전문가",
+        goal="주어진 심사 항목 리스트에서 '대분류'를 기준으로 모든 항목을 그룹화하여 JSON으로 반환",
+        backstory="당신은 복잡한 목록을 받아서 주요 카테고리별로 깔끔하게 정리하고 구조화하는 데 매우 뛰어난 능력을 가졌습니다.",
+        llm=llm,
+        verbose=True
+    )
+
+    items_as_string = json.dumps(unstructured_evaluation_items, ensure_ascii=False)
+    
+    dispatcher_task = Task(
+        description=f"""아래 심사 항목 리스트를 '대분류' 키 값을 기준으로 그룹화해주세요.
+        [전체 심사 항목 리스트]: {items_as_string}
+        결과 JSON의 key는 리스트에 존재하는 '대분류'의 이름이어야 합니다.
+        각 항목의 '대분류', 'topic', 'criteria' 키와 값을 모두 그대로 유지해야 합니다.
+        """,
+        expected_output="JSON 객체. 각 key는 심사 항목 리스트에 있던 '대분류'이며, value는 해당 대분류에 속하는 항목 객체들의 리스트입니다. 각 객체는 원본의 모든 키-값을 포함해야 합니다.",
+        agent=dispatcher_agent
+    )
+
+    dispatcher_crew = Crew(agents=[dispatcher_agent], tasks=[dispatcher_task], verbose=False)
+    categorization_result = dispatcher_crew.kickoff()
+    
+    try:
+        # LLM이 생성한 결과물에서 JSON 부분만 추출
+        raw_result = str(categorization_result.raw)
+        start_idx = raw_result.find('{')
+        end_idx = raw_result.rfind('}') + 1
+        
+        if start_idx != -1 and end_idx > start_idx:
+            json_string = raw_result[start_idx:end_idx]
+            categorized_items = json.loads(json_string)
+            print("[SUCCESS] 항목 분류 완료. 발견된 대분류:")
+            for category, items in categorized_items.items():
+                print(f"  - {category}: {len(items)}개 항목")
+        else:
+            raise ValueError("JSON 형식을 찾을 수 없습니다.")
+    except (json.JSONDecodeError, ValueError) as e:
+        print(f"[ERROR] 항목 분류 실패: {e}")
+        print(f"   - 원본 결과: {categorization_result.raw}")
+        # 폴백: 원본 리스트를 그대로 사용
+        categorized_items = {}
+        for item in unstructured_evaluation_items:
+            category = item['대분류']
+            if category not in categorized_items:
+                categorized_items[category] = []
+            categorized_items[category].append(item)
+        print(f"[FALLBACK] 수동 분류 완료: {len(categorized_items)}개 대분류")
+
+    # =================================================================
+    # Phase 2: 대분류 개수만큼 동적으로 Agent를 생성하고 병렬 평가
+    # =================================================================
+    # 목적:
+    # - 각 대분류(기술, 관리, 가격 등)별로 전문가 Agent를 동적 생성
+    # - 각 제안서를 순회하며 모든 심사 항목을 병렬 평가
+    # - RAG를 통해 제안서에서 관련 내용을 자동 추출하여 평가 근거로 활용
+    print("\n" + "="*70)
+    print("  [Phase 2] 발견된 대분류별로 전문가 Agent를 동적으로 생성하여 병렬 평가합니다")
+    print("="*70)
+
+    # 모든 제안서 파일에 대해 평가를 반복합니다.
+    for proposal_path in proposal_files:
+        proposal_name = os.path.basename(proposal_path)
+        print(f"\n\n{'='*20} [{proposal_name}] 평가 시작 {'='*20}")
+
+        # 제안서별로 Agent와 Task 리스트 초기화
+        specialist_agents = []  # 전문가 Agent 리스트
+        evaluation_tasks = []   # 평가 Task 리스트
+
+        # 대분류별로 전문가 Agent를 동적 생성
+        for category, items in categorized_items.items():
+            # 대분류별 전문가 Agent 생성 (예: "기술 부문 전문 평가관")
+            specialist_agent = Agent(
+                role=f"'{category}' 부문 전문 평가관",
+                goal=f"'{proposal_name}' 제안서의 '{category}' 부문을 전문적으로 평가",
+                backstory=f"당신은 '{category}' 분야 최고의 전문가로서, 주어진 관련 내용을 바탕으로 심사 기준에 따라 제안서를 냉철하게 분석하고 평가 보고서를 작성해야 합니다.",
+                llm=llm,
+                verbose=True
+            )
+            specialist_agents.append(specialist_agent)
+
+            # 해당 대분류의 모든 심사 항목에 대한 Task 생성
+            for item in items:
+                # RAG를 통해 제안서에서 관련 내용 검색
+                # - 벡터스토어에서 토픽과 유사한 내용을 자동으로 찾아옴
+                context = get_context_for_topic(proposal_name, item['topic'])
+
+                # 평가 Task 생성
+                task = Task(
+                    description=f"제안서 '{proposal_name}'의 '{item.get('topic', 'N/A')}' 항목을 평가하시오.\n\n심사기준: {item.get('criteria', 'N/A')}\n\n관련내용:\n{context}\n\n평가점수(1-100), 요약, 근거를 포함한 보고서를 작성하시오.",
+                    expected_output=f"평가점수(1-100), 요약, 근거를 포함한 '{item.get('topic', 'N/A')}' 평가보고서",
+                    agent=specialist_agent
+                )
+                evaluation_tasks.append(task)
+
+        # Task가 없으면 다음 제안서로
+        if not evaluation_tasks:
+            print("⚠ 평가할 작업이 없습니다.")
+            continue
+
+        # Crew 구성 및 병렬 평가 실행
+        # - 여러 전문가 Agent가 각자의 Task를 동시에 수행
+        print(f"\n⏳ {len(evaluation_tasks)}개 평가 항목을 처리 중...")
+        evaluation_crew = Crew(
+            agents=specialist_agents,
+            tasks=evaluation_tasks,
+            verbose=False  # 출력 간소화
+        )
+        final_results = await evaluation_crew.kickoff_async()  # 비동기 병렬 실행
+
+        # =================================================================
+        # Phase 3: 최종 보고서 작성 (Reporting Agent)
+        # =================================================================
+        # 목적:
+        # - 모든 개별 평가 보고서를 종합하여 하나의 최종 보고서 작성
+        # - 제안서 전체에 대한 종합 평가, 강점/약점 분석, 최종 점수 제시
+        print(f"\n{'='*70}")
+        print(f"  [Phase 3] [{proposal_name}] 최종 보고서 작성")
+        print(f"{'='*70}")
+
+        # 개별 평가 보고서들을 하나의 문자열로 합침
+        individual_reports = "\n\n".join([str(result) for result in final_results])
+
+        # 최종 보고서 작성 Agent 생성
+        reporting_agent = Agent(
+            role="수석 평가 분석가",
+            goal="여러 개의 개별 평가 보고서를 종합하여, 경영진이 의사결정을 내릴 수 있도록 하나의 완성된 최종 보고서를 작성",
+            backstory="당신은 여러 부서의 보고를 취합하여 핵심만 요약하고, 전체적인 관점에서 강점과 약점을 분석하여 최종 보고서를 작성하는 데 매우 능숙합니다.",
+            llm=llm,
+            verbose=True
+        )
+
+        # 최종 보고서 작성 Task 생성
+        reporting_task = Task(
+            description=f"""'{proposal_name}' 제안서의 개별 평가보고서를 종합하여 최종보고서를 작성하시오.
+
+개별보고서:
+{individual_reports}
+
+위 보고서들을 모두 종합하여, '{proposal_name}'에 대한 최종 평가 보고서를 작성해주세요.
+보고서에는 다음 내용이 반드시 포함되어야 합니다:
+
+1. **서론**: 평가 개요 및 평가 방법론
+2. **종합 의견**: 제안서의 핵심적인 강점과 약점에 대한 총평
+3. **항목별 상세 분석**: 
+   - 가격 평가 (35점 만점)
+   - 회사 안정성 및 기술력 (20점 만점)  
+   - 프로젝트 경험 및 관리 (35점 만점)
+   - 교육 및 기술지원 (15점 만점)
+4. **세부 평가 내용**: 각 항목별 구체적인 평가 근거와 점수
+5. **최종 점수**: 100점 만점 기준 총점
+6. **추천 사항**: 개선이 필요한 부분과 우수한 부분에 대한 구체적 제안
+7. **결론**: 최종 의사결정을 위한 종합적 판단
+
+각 항목에 대해 구체적이고 상세한 분석을 제공해주세요.""",
+            expected_output="서론, 종합 의견, 항목별 상세 분석, 세부 평가 내용, 최종 점수, 추천 사항, 결론이 포함된 완성된 형태의 최종 평가 보고서",
+            agent=reporting_agent
+        )
+
+        # 최종 보고서 생성 Crew 실행
+        reporting_crew = Crew(agents=[reporting_agent], tasks=[reporting_task], verbose=False)
+        final_comprehensive_report = reporting_crew.kickoff()
+
+        print(f"\n\n[FINAL REPORT] [{proposal_name}] 최종 종합 평가 보고서\n==========================================")
+        print(final_comprehensive_report.raw)
+        print("==========================================\n")
+        
+        # 평가 보고서를 파일로 저장
+        save_evaluation_report(proposal_name, final_comprehensive_report.raw)
+
+
+def run_main():
+    """동기적으로 main 함수를 실행합니다."""
+    asyncio.run(main())
+
+if __name__ == '__main__':
+    run_main()